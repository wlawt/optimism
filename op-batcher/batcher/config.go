package batcher

import (
	"time"

	"github.com/ethereum/go-ethereum/common"
	"github.com/ethereum/go-ethereum/ethclient"
	"github.com/ethereum/go-ethereum/log"
	"github.com/urfave/cli"

	"github.com/ethereum-optimism/optimism/op-batcher/flags"
	"github.com/ethereum-optimism/optimism/op-batcher/metrics"
	"github.com/ethereum-optimism/optimism/op-batcher/rpc"
	"github.com/ethereum-optimism/optimism/op-node/rollup"
	"github.com/ethereum-optimism/optimism/op-node/sources"
	oplog "github.com/ethereum-optimism/optimism/op-service/log"
	opmetrics "github.com/ethereum-optimism/optimism/op-service/metrics"
	oppprof "github.com/ethereum-optimism/optimism/op-service/pprof"
	"github.com/ethereum-optimism/optimism/op-service/txmgr"
	opsigner "github.com/ethereum-optimism/optimism/op-signer/client"
)

type Config struct {
	log        log.Logger
	metr       metrics.Metricer
	L1Client   *ethclient.Client
	L2Client   *ethclient.Client
	RollupNode *sources.RollupClient

	PollInterval time.Duration
	From         common.Address

	TxManagerConfig txmgr.Config
<<<<<<< HEAD
	From            common.Address
	NetworkTimeout  time.Duration
=======
>>>>>>> 57b4534d

	// RollupConfig is queried at startup
	Rollup *rollup.Config

	// Channel builder parameters
	Channel ChannelConfig
}

// Check ensures that the [Config] is valid.
func (c *Config) Check() error {
	if err := c.Rollup.Check(); err != nil {
		return err
	}
	if err := c.Channel.Check(); err != nil {
		return err
	}
	return nil
}

type CLIConfig struct {
	/* Required Params */

	// L1EthRpc is the HTTP provider URL for L1.
	L1EthRpc string

	// L2EthRpc is the HTTP provider URL for the L2 execution engine.
	L2EthRpc string

	// RollupRpc is the HTTP provider URL for the L2 rollup node.
	RollupRpc string

	// MaxChannelDuration is the maximum duration (in #L1-blocks) to keep a
	// channel open. This allows to more eagerly send batcher transactions
	// during times of low L2 transaction volume. Note that the effective
	// L1-block distance between batcher transactions is then MaxChannelDuration
	// + NumConfirmations because the batcher waits for NumConfirmations blocks
	// after sending a batcher tx and only then starts a new channel.
	//
	// If 0, duration checks are disabled.
	MaxChannelDuration uint64

	// The batcher tx submission safety margin (in #L1-blocks) to subtract from
	// a channel's timeout and sequencing window, to guarantee safe inclusion of
	// a channel on L1.
	SubSafetyMargin uint64

	// PollInterval is the delay between querying L2 for more transaction
	// and creating a new batch.
	PollInterval time.Duration

	// NumConfirmations is the number of confirmations which we will wait after
	// appending new batches.
	NumConfirmations uint64

	// SafeAbortNonceTooLowCount is the number of ErrNonceTooLowObservations
	// required to give up on a tx at a particular nonce without receiving
	// confirmation.
	SafeAbortNonceTooLowCount uint64

	// ResubmissionTimeout is time we will wait before resubmitting a
	// transaction.
	ResubmissionTimeout time.Duration

	// Mnemonic is the HD seed used to derive the wallet private keys for both
	// the sequence and proposer. Must be used in conjunction with
	// SequencerHDPath and ProposerHDPath.
	Mnemonic string

	// SequencerHDPath is the derivation path used to obtain the private key for
	// batched submission of sequencer transactions.
	SequencerHDPath string

	// PrivateKey is the private key used to submit sequencer transactions.
	PrivateKey string

	RPCConfig rpc.CLIConfig

	/* Optional Params */

	// MaxL1TxSize is the maximum size of a batch tx submitted to L1.
	MaxL1TxSize uint64

	// TargetL1TxSize is the target size of a batch tx submitted to L1.
	TargetL1TxSize uint64

	// TargetNumFrames is the target number of frames per channel.
	TargetNumFrames int

	// ApproxComprRatio is the approximate compression ratio (<= 1.0) of the used
	// compression algorithm.
	ApproxComprRatio float64

	Stopped bool

	LogConfig oplog.CLIConfig

	MetricsConfig opmetrics.CLIConfig

	PprofConfig oppprof.CLIConfig

	// SignerConfig contains the client config for op-signer service
	SignerConfig opsigner.CLIConfig
}

func (c CLIConfig) Check() error {
	if err := c.RPCConfig.Check(); err != nil {
		return err
	}
	if err := c.LogConfig.Check(); err != nil {
		return err
	}
	if err := c.MetricsConfig.Check(); err != nil {
		return err
	}
	if err := c.PprofConfig.Check(); err != nil {
		return err
	}
	if err := c.SignerConfig.Check(); err != nil {
		return err
	}
	return nil
}

// NewConfig parses the Config from the provided flags or environment variables.
func NewConfig(ctx *cli.Context) CLIConfig {
	return CLIConfig{
		/* Required Flags */
		L1EthRpc:                  ctx.GlobalString(flags.L1EthRpcFlag.Name),
		L2EthRpc:                  ctx.GlobalString(flags.L2EthRpcFlag.Name),
		RollupRpc:                 ctx.GlobalString(flags.RollupRpcFlag.Name),
		SubSafetyMargin:           ctx.GlobalUint64(flags.SubSafetyMarginFlag.Name),
		PollInterval:              ctx.GlobalDuration(flags.PollIntervalFlag.Name),
		NumConfirmations:          ctx.GlobalUint64(flags.NumConfirmationsFlag.Name),
		SafeAbortNonceTooLowCount: ctx.GlobalUint64(flags.SafeAbortNonceTooLowCountFlag.Name),
		ResubmissionTimeout:       ctx.GlobalDuration(flags.ResubmissionTimeoutFlag.Name),

		/* Optional Flags */
		MaxChannelDuration: ctx.GlobalUint64(flags.MaxChannelDurationFlag.Name),
		MaxL1TxSize:        ctx.GlobalUint64(flags.MaxL1TxSizeBytesFlag.Name),
		TargetL1TxSize:     ctx.GlobalUint64(flags.TargetL1TxSizeBytesFlag.Name),
		TargetNumFrames:    ctx.GlobalInt(flags.TargetNumFramesFlag.Name),
		ApproxComprRatio:   ctx.GlobalFloat64(flags.ApproxComprRatioFlag.Name),
		Stopped:            ctx.GlobalBool(flags.StoppedFlag.Name),
		Mnemonic:           ctx.GlobalString(flags.MnemonicFlag.Name),
		SequencerHDPath:    ctx.GlobalString(flags.SequencerHDPathFlag.Name),
		PrivateKey:         ctx.GlobalString(flags.PrivateKeyFlag.Name),
		RPCConfig:          rpc.ReadCLIConfig(ctx),
		LogConfig:          oplog.ReadCLIConfig(ctx),
		MetricsConfig:      opmetrics.ReadCLIConfig(ctx),
		PprofConfig:        oppprof.ReadCLIConfig(ctx),
		SignerConfig:       opsigner.ReadCLIConfig(ctx),
	}
}<|MERGE_RESOLUTION|>--- conflicted
+++ resolved
@@ -31,11 +31,7 @@
 	From         common.Address
 
 	TxManagerConfig txmgr.Config
-<<<<<<< HEAD
-	From            common.Address
 	NetworkTimeout  time.Duration
-=======
->>>>>>> 57b4534d
 
 	// RollupConfig is queried at startup
 	Rollup *rollup.Config
